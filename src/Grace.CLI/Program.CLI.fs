--- conflicted
+++ resolved
@@ -124,11 +124,8 @@
         rootCommand.Subcommands.Add(Owner.Build)
         rootCommand.Subcommands.Add(Config.Build)
         rootCommand.Subcommands.Add(Maintenance.Build)
-<<<<<<< HEAD
         rootCommand.Subcommands.Add(PromotionGroupCommand.Build)
-=======
         rootCommand.Subcommands.Add(Admin.Build)
->>>>>>> 511ee50f
 
         let Alias = Command("alias", "Display aliases for Grace commands.")
         let ListAliases = Command("list", "Display aliases for Grace commands.")
