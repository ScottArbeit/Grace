<Project Sdk="Microsoft.NET.Sdk">

	<PropertyGroup>
		<TargetFramework>net10.0</TargetFramework>
		<LangVersion>preview</LangVersion>
		<PublishReadyToRun>true</PublishReadyToRun>
		<GenerateDocumentationFile>true</GenerateDocumentationFile>
		<AccelerateBuildsInVisualStudio>true</AccelerateBuildsInVisualStudio>
        <SuppressNETCoreSdkPreviewMessage>true</SuppressNETCoreSdkPreviewMessage>
        <WarnOn>3390;$(WarnOn)</WarnOn>
		<WarningsAsErrors>FS0025</WarningsAsErrors>
		<NoWarn>1057,3391</NoWarn>
		<Platforms>AnyCPU</Platforms>
		<OtherFlags>--test:GraphBasedChecking</OtherFlags>
		<OtherFlags>--test:ParallelOptimization</OtherFlags>
		<OtherFlags>--test:ParallelIlxGen</OtherFlags>
	</PropertyGroup>
	<ItemGroup>
		<None Include="instructions.md" />
		<Compile Include="Common.SDK.fs" />
		<Compile Include="Storage.SDK.fs" />
		<Compile Include="Branch.SDK.fs" />
		<Compile Include="Owner.SDK.fs" />
		<Compile Include="Organization.SDK.fs" />
		<Compile Include="Repository.SDK.fs" />
		<Compile Include="DirectoryVersion.SDK.fs" />
		<Compile Include="Diff.SDK.fs" />
<<<<<<< HEAD
		<Compile Include="PromotionGroup.SDK.fs" />
=======
		<Compile Include="Admin.SDK.fs" />
>>>>>>> 511ee50f
	</ItemGroup>

	<ItemGroup>
		<PackageReference Include="Azure.Storage.Blobs" Version="12.26.0" />
		<PackageReference Include="Ben.Demystifier" Version="0.4.1" />
		<PackageReference Include="Polly" Version="8.6.4" />
	</ItemGroup>

	<ItemGroup>
		<ProjectReference Include="..\Grace.Types\Grace.Types.fsproj" />
		<ProjectReference Include="..\Grace.Shared\Grace.Shared.fsproj" />
	</ItemGroup>

	<ItemGroup>
		<PackageReference Update="FSharp.Core" Version="10.0.100" />
	</ItemGroup>

</Project><|MERGE_RESOLUTION|>--- conflicted
+++ resolved
@@ -25,11 +25,8 @@
 		<Compile Include="Repository.SDK.fs" />
 		<Compile Include="DirectoryVersion.SDK.fs" />
 		<Compile Include="Diff.SDK.fs" />
-<<<<<<< HEAD
 		<Compile Include="PromotionGroup.SDK.fs" />
-=======
 		<Compile Include="Admin.SDK.fs" />
->>>>>>> 511ee50f
 	</ItemGroup>
 
 	<ItemGroup>
