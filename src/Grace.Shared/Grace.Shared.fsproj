﻿<Project Sdk="Microsoft.NET.Sdk">
    <PropertyGroup>
        <TargetFramework>net10.0</TargetFramework>
        <LangVersion>preview</LangVersion>
        <PublishReadyToRun>true</PublishReadyToRun>
        <Version>0.1</Version>
        <Description>The shared core module for Grace.</Description>
        <GenerateDocumentationFile>true</GenerateDocumentationFile>
        <AccelerateBuildsInVisualStudio>true</AccelerateBuildsInVisualStudio>
        <SuppressNETCoreSdkPreviewMessage>true</SuppressNETCoreSdkPreviewMessage>
        <NoWarn>67;1057,3391</NoWarn>
        <WarningsAsErrors>FS0025</WarningsAsErrors>
        <Platforms>AnyCPU;x64</Platforms>
        <OtherFlags>--test:GraphBasedChecking</OtherFlags>
        <OtherFlags>--test:ParallelOptimization</OtherFlags>
        <OtherFlags>--test:ParallelIlxGen</OtherFlags>
    </PropertyGroup>
    <ItemGroup>
        <None Include="instructions.md" />
        <Compile Include="Extensions.Shared.fs" />
        <Compile Include="Constants.Shared.fs" />
        <Compile Include="Resources\Text\Languages.Resources.fs" />
        <Compile Include="Resources\Text\en-US.fs" />
        <Compile Include="Resources\Utilities.Resources.fs" />
        <Compile Include="Combinators.fs" />
        <Compile Include="Utilities.Shared.fs" />
        <Compile Include="Converters\BranchDtoConverter.Shared.fs" />
        <Compile Include="Services.Shared.fs" />
        <Compile Include="Diff.Shared.fs" />
        <Compile Include="Client\Theme.Shared.fs" />
        <Compile Include="Client\Configuration.Shared.fs" />
        <Compile Include="Parameters\Common.Parameters.fs" />
        <Compile Include="Parameters\Owner.Parameters.fs" />
        <Compile Include="Parameters\Organization.Parameters.fs" />
        <Compile Include="Parameters\Repository.Parameters.fs" />
        <Compile Include="Parameters\Branch.Parameters.fs" />
        <Compile Include="Parameters\Reference.Parameters.fs" />
        <Compile Include="Parameters\Directory.Parameters.fs" />
        <Compile Include="Parameters\Diff.Parameters.fs" />
        <Compile Include="Parameters\Storage.Parameters.fs" />
<<<<<<< HEAD
        <Compile Include="Parameters\PromotionGroup.Parameters.fs" />
=======
        <Compile Include="Parameters\Reminder.Parameters.fs" />
>>>>>>> 511ee50f
        <Compile Include="Validation\Errors.Validation.fs" />
        <Compile Include="Validation\Common.Validation.fs" />
        <Compile Include="Validation\Utilities.Validation.fs" />
        <Compile Include="Validation\Connect.Validation.fs" />
        <Compile Include="Validation\Repository.Validation.fs" />
    </ItemGroup>

    <ItemGroup>
        <content Include="Monikers.imagemanifest">
            <IncludeInVSIX>true</IncludeInVSIX>
        </content>
    </ItemGroup>

    <ItemGroup>
        <PackageReference Include="Ben.Demystifier" Version="0.4.1" />
        <PackageReference Include="DiffPlex" Version="1.9.0" />
        <PackageReference Include="FSharp.Control.TaskSeq" Version="0.4.0" />
        <PackageReference Include="FSharp.SystemTextJson" Version="1.4.36" />
        <PackageReference Include="FSharpPlus" Version="1.8.0" />
        <PackageReference Include="MessagePack" Version="3.1.4" />
        <PackageReference Include="MessagePack.Annotations" Version="3.1.4" />
        <PackageReference Include="MessagePack.FSharpExtensions" Version="4.0.0" />
        <PackageReference Include="MessagePack.NodaTime" Version="3.4.4" />
        <PackageReference Include="Microsoft.Extensions.Caching.Memory" Version="10.0.0" />
        <PackageReference Include="Microsoft.Extensions.ObjectPool" Version="10.0.0" />
        <PackageReference Include="Microsoft.Orleans.Core" Version="9.2.1" />
        <PackageReference Include="Microsoft.Orleans.Sdk" Version="9.2.1" />
        <PackageReference Include="Microsoft.Orleans.Serialization.FSharp" Version="9.2.1" />
        <PackageReference Include="Microsoft.Orleans.Serialization.SystemTextJson" Version="9.2.1" />
        <PackageReference Include="MimeTypeMapOfficial" Version="1.0.17" />
        <PackageReference Include="MimeTypes" Version="2.5.2" />
        <PackageReference Include="Nanoid" Version="3.1.0" />
        <PackageReference Include="NodaTime" Version="3.2.2" />
        <PackageReference Include="NodaTime.Serialization.SystemTextJson" Version="1.3.0" />
        <PackageReference Include="Polly" Version="8.6.4" />
        <PackageReference Include="Polly.Contrib.WaitAndRetry" Version="1.1.1" />
    </ItemGroup>

    <ItemGroup>
        <ProjectReference Include="..\Grace.Types\Grace.Types.fsproj" />
    </ItemGroup>

    <ItemGroup>
        <PackageReference Update="FSharp.Core" Version="10.0.100" />
    </ItemGroup>

</Project><|MERGE_RESOLUTION|>--- conflicted
+++ resolved
@@ -38,11 +38,8 @@
         <Compile Include="Parameters\Directory.Parameters.fs" />
         <Compile Include="Parameters\Diff.Parameters.fs" />
         <Compile Include="Parameters\Storage.Parameters.fs" />
-<<<<<<< HEAD
         <Compile Include="Parameters\PromotionGroup.Parameters.fs" />
-=======
         <Compile Include="Parameters\Reminder.Parameters.fs" />
->>>>>>> 511ee50f
         <Compile Include="Validation\Errors.Validation.fs" />
         <Compile Include="Validation\Common.Validation.fs" />
         <Compile Include="Validation\Utilities.Validation.fs" />
